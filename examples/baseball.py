--- conflicted
+++ resolved
@@ -238,11 +238,7 @@
     baseball_dataset = pd.read_csv(DATA_URL, "\t")
     train, _, player_names = train_test_split(baseball_dataset)
     at_bats, hits = train[:, 0], train[:, 1]
-<<<<<<< HEAD
-    nuts_kernel = NUTS(conditioned_model, adapt_step_size=True, jit_compile=args.jit)
-=======
-    nuts_kernel = NUTS(conditioned_model)
->>>>>>> 85772d66
+    nuts_kernel = NUTS(conditioned_model, jit_compile=args.jit)
     logging.info("Original Dataset:")
     logging.info(baseball_dataset)
 
