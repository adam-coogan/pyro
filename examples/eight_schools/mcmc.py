--- conflicted
+++ resolved
@@ -34,17 +34,11 @@
 
 
 def main(args):
-<<<<<<< HEAD
-    nuts_kernel = NUTS(conditioned_model, adapt_step_size=True, jit_compile=args.jit)
-    posterior = MCMC(nuts_kernel, num_samples=args.num_samples, warmup_steps=args.warmup_steps)\
-        .run(model, data.sigma, data.y)
-=======
-    nuts_kernel = NUTS(conditioned_model, adapt_step_size=True)
+    nuts_kernel = NUTS(conditioned_model, jit_compile=args.jit,)
     posterior = MCMC(nuts_kernel,
                      num_samples=args.num_samples,
                      warmup_steps=args.warmup_steps,
                      num_chains=args.num_chains).run(model, data.sigma, data.y)
->>>>>>> 85772d66
     marginal_mu_tau = EmpiricalMarginal(posterior, sites=["mu", "tau"])\
         .get_samples_and_weights()[0].squeeze().numpy()
     marginal_eta = EmpiricalMarginal(posterior, sites=["eta"])\
