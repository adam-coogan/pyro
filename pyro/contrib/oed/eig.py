--- conflicted
+++ resolved
@@ -126,13 +126,8 @@
         reexpanded_design = lexpand(design, M_prime, N)
         retrace = poutine.trace(conditional_model).get_trace(reexpanded_design)
         retrace.compute_log_prob()
-<<<<<<< HEAD
         conditional_lp = sum(retrace.nodes[l]["log_prob"] for l in observation_labels).logsumexp(0) \
-            - np.log(M_prime)
-=======
-        conditional_lp = logsumexp(sum(retrace.nodes[l]["log_prob"] for l in observation_labels), 0) \
             - math.log(M_prime)
->>>>>>> 649e7a85
     else:
         # This assumes that y are independent conditional on theta
         # Furthermore assume that there are no other variables besides theta
@@ -146,13 +141,8 @@
     reexpanded_design = lexpand(design, M, 1)
     retrace = poutine.trace(conditional_model).get_trace(reexpanded_design)
     retrace.compute_log_prob()
-<<<<<<< HEAD
     marginal_lp = sum(retrace.nodes[l]["log_prob"] for l in observation_labels).logsumexp(0) \
-        - np.log(M)
-=======
-    marginal_lp = logsumexp(sum(retrace.nodes[l]["log_prob"] for l in observation_labels), 0) \
         - math.log(M)
->>>>>>> 649e7a85
 
     return (conditional_lp - marginal_lp).sum(0)/N
 
