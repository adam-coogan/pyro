from __future__ import absolute_import, division, print_function

import logging
from collections import defaultdict, namedtuple

import pytest
import torch

import pyro
import pyro.distributions as dist
import pyro.optim as optim
from pyro.contrib.gp.kernels import Cosine, Matern32, RBF, WhiteNoise
from pyro.contrib.gp.likelihoods import Gaussian
from pyro.contrib.gp.models import (GPLVM, GPRegression, SparseGPRegression,
                                    VariationalGP, VariationalSparseGP)
from pyro.infer import SVI, Trace_ELBO
from pyro.infer.mcmc.hmc import HMC
from pyro.infer.mcmc.mcmc import MCMC
from pyro.params import param_with_module_name
from tests.common import assert_equal

logger = logging.getLogger(__name__)

T = namedtuple("TestGPModel", ["model_class", "X", "y", "kernel", "likelihood"])

X = torch.tensor([[1., 5., 3.], [4., 3., 7.]])
y1D = torch.tensor([2., 1.])
y2D = torch.tensor([[1., 2.], [3., 3.], [1., 4.], [-1., 1.]])
kernel = RBF(input_dim=3, variance=torch.tensor(3.), lengthscale=torch.tensor(2.))
noise = torch.tensor(1e-6)
likelihood = Gaussian(noise)

TEST_CASES = [
    T(
        GPRegression,
        X, y1D, kernel, noise
    ),
    T(
        GPRegression,
        X, y2D, kernel, noise
    ),
    T(
        SparseGPRegression,
        X, y1D, kernel, noise
    ),
    T(
        SparseGPRegression,
        X, y2D, kernel, noise
    ),
    T(
        VariationalGP,
        X, y1D, kernel, likelihood
    ),
    T(
        VariationalGP,
        X, y2D, kernel, likelihood
    ),
    T(
        VariationalSparseGP,
        X, y1D, kernel, likelihood
    ),
    T(
        VariationalSparseGP,
        X, y2D, kernel, likelihood
    ),
]

TEST_IDS = [t[0].__name__ + "_y{}D".format(str(t[2].dim()))
            for t in TEST_CASES]


@pytest.mark.parametrize("model_class, X, y, kernel, likelihood", TEST_CASES, ids=TEST_IDS)
def test_model(model_class, X, y, kernel, likelihood):
    if model_class is SparseGPRegression or model_class is VariationalSparseGP:
        gp = model_class(X, None, kernel, X, likelihood)
    else:
        gp = model_class(X, None, kernel, likelihood)

    loc, var = gp.model()
    if model_class is VariationalGP or model_class is VariationalSparseGP:
        assert_equal(loc.norm().item(), 0)
        assert_equal(var, torch.ones(var.shape[-1]).expand(var.shape))
    else:
        assert_equal(loc.norm().item(), 0)
        assert_equal(var, kernel(X).diag())


@pytest.mark.parametrize("model_class, X, y, kernel, likelihood", TEST_CASES, ids=TEST_IDS)
def test_forward(model_class, X, y, kernel, likelihood):
    if model_class is SparseGPRegression or model_class is VariationalSparseGP:
        gp = model_class(X, y, kernel, X, likelihood)
    else:
        gp = model_class(X, y, kernel, likelihood)

    # test shape
    Xnew = torch.tensor([[2.0, 3.0, 1.0]])
    loc0, cov0 = gp(Xnew, full_cov=True)
    loc1, var1 = gp(Xnew, full_cov=False)
    assert loc0.dim() == y.dim()
    assert loc0.shape[-1] == Xnew.shape[0]
    # test latent shape
    assert loc0.shape[:-1] == y.shape[:-1]
    assert cov0.shape[:-2] == y.shape[:-1]
    assert cov0.shape[-1] == cov0.shape[-2]
    assert cov0.shape[-1] == Xnew.shape[0]
    assert_equal(loc0, loc1)
    n = Xnew.shape[0]
    cov0_diag = torch.stack([mat.diag() for mat in cov0.view(-1, n, n)]).reshape(var1.shape)
    assert_equal(cov0_diag, var1)

    # test trivial forward: Xnew = X
    loc, cov = gp(X, full_cov=True)
    if model_class is VariationalGP or model_class is VariationalSparseGP:
        assert_equal(loc.norm().item(), 0)
        assert_equal(cov, torch.eye(cov.shape[-1]).expand(cov.shape))
    else:
        assert_equal(loc, y)
        assert_equal(cov.norm().item(), 0)

    # test same input forward: Xnew[0,:] = Xnew[1,:] = ...
    Xnew = torch.tensor([[2.0, 3.0, 1.0]]).expand(10, 3)
    loc, cov = gp(Xnew, full_cov=True)
    loc_diff = loc - loc[..., :1].expand(y.shape[:-1] + (10,))
    assert_equal(loc_diff.norm().item(), 0)
    cov_diff = cov - cov[..., :1, :1].expand(y.shape[:-1] + (10, 10))
    assert_equal(cov_diff.norm().item(), 0)

    # test noise kernel forward: kernel = WhiteNoise
    gp.kernel = WhiteNoise(input_dim=3, variance=torch.tensor(10.))
    loc, cov = gp(X, full_cov=True)
    assert_equal(loc.norm().item(), 0)
    assert_equal(cov, torch.eye(cov.shape[-1]).expand(cov.shape) * 10)


@pytest.mark.parametrize("model_class, X, y, kernel, likelihood", TEST_CASES, ids=TEST_IDS)
def test_forward_with_empty_latent_shape(model_class, X, y, kernel, likelihood):
    # regression models don't use latent_shape, no need for test
    if model_class is GPRegression or model_class is SparseGPRegression:
        return
    elif model_class is VariationalGP:
        gp = model_class(X, y, kernel, likelihood, latent_shape=torch.Size([]))
    else:  # model_class is VariationalSparseGP
        gp = model_class(X, y, kernel, X, likelihood, latent_shape=torch.Size([]))

    # test shape
    Xnew = torch.tensor([[2.0, 3.0, 1.0]])
    loc0, cov0 = gp(Xnew, full_cov=True)
    loc1, var1 = gp(Xnew, full_cov=False)
    assert loc0.shape[-1] == Xnew.shape[0]
    assert cov0.shape[-1] == cov0.shape[-2]
    assert cov0.shape[-1] == Xnew.shape[0]
    # test latent shape
    assert loc0.shape[:-1] == torch.Size([])
    assert cov0.shape[:-2] == torch.Size([])
    assert_equal(loc0, loc1)
    assert_equal(cov0.diag(), var1)


@pytest.mark.parametrize("model_class, X, y, kernel, likelihood", TEST_CASES, ids=TEST_IDS)
@pytest.mark.init(rng_seed=0)
def test_inference(model_class, X, y, kernel, likelihood):
    # skip variational GP models because variance/lengthscale highly
    # depend on variational parameters
    if model_class is VariationalGP or model_class is VariationalSparseGP:
        return
    elif model_class is GPRegression:
        gp = model_class(X, y, RBF(input_dim=3), likelihood)
    else:  # model_class is SparseGPRegression
        gp = model_class(X, y, RBF(input_dim=3), X, likelihood)
        # fix inducing points because variance/lengthscale highly depend on it
        gp.fix_param("Xu")

    generator = dist.MultivariateNormal(torch.zeros(X.shape[0]), kernel(X))
    target_y = generator(sample_shape=torch.Size([1000])).detach()
    gp.set_data(X, target_y)

    gp.optimize(optim.Adam({"lr": 0.01}), num_steps=1000)

    y_cov = gp.kernel(X)
    target_y_cov = kernel(X)
    assert_equal(y_cov, target_y_cov, prec=0.1)


@pytest.mark.init(rng_seed=0)
def test_inference_sgpr():
    N = 1000
    X = dist.Uniform(torch.zeros(N), torch.ones(N)*5).sample()
    y = 0.5 * torch.sin(3*X) + dist.Normal(torch.zeros(N), torch.ones(N)*0.5).sample()
    kernel = RBF(input_dim=1)
    Xu = torch.arange(0., 5.5, 0.5)

    sgpr = SparseGPRegression(X, y, kernel, Xu)
    sgpr.optimize(optim.Adam({"lr": 0.01}), num_steps=1000)

    Xnew = torch.arange(0., 5.05, 0.05)
    loc, var = sgpr(Xnew, full_cov=False)
    target = 0.5 * torch.sin(3*Xnew)

    assert_equal((loc - target).abs().mean().item(), 0, prec=0.07)


@pytest.mark.init(rng_seed=0)
def test_inference_vsgp():
    N = 1000
    X = dist.Uniform(torch.zeros(N), torch.ones(N)*5).sample()
    y = 0.5 * torch.sin(3*X) + dist.Normal(torch.zeros(N), torch.ones(N)*0.5).sample()
    kernel = RBF(input_dim=1)
    Xu = torch.arange(0., 5.5, 0.5)

    vsgp = VariationalSparseGP(X, y, kernel, Xu, Gaussian())
    vsgp.optimize(optim.Adam({"lr": 0.03}), num_steps=1000)

    Xnew = torch.arange(0., 5.05, 0.05)
    loc, var = vsgp(Xnew, full_cov=False)
    target = 0.5 * torch.sin(3*Xnew)

    assert_equal((loc - target).abs().mean().item(), 0, prec=0.06)


@pytest.mark.init(rng_seed=0)
def test_inference_whiten_vsgp():
    N = 1000
    X = dist.Uniform(torch.zeros(N), torch.ones(N)*5).sample()
    y = 0.5 * torch.sin(3*X) + dist.Normal(torch.zeros(N), torch.ones(N)*0.5).sample()
    kernel = RBF(input_dim=1)
    Xu = torch.arange(0., 5.5, 0.5)

    vsgp = VariationalSparseGP(X, y, kernel, Xu, Gaussian(), whiten=True)
    vsgp.optimize(optim.Adam({"lr": 0.01}), num_steps=1000)

    Xnew = torch.arange(0., 5.05, 0.05)
    loc, var = vsgp(Xnew, full_cov=False)
    target = 0.5 * torch.sin(3*Xnew)

    assert_equal((loc - target).abs().mean().item(), 0, prec=0.07)


@pytest.mark.parametrize("model_class, X, y, kernel, likelihood", TEST_CASES, ids=TEST_IDS)
def test_inference_with_empty_latent_shape(model_class, X, y, kernel, likelihood):
    # regression models don't use latent_shape (default=torch.Size([]))
    if model_class is GPRegression or model_class is SparseGPRegression:
        return
    elif model_class is VariationalGP:
        gp = model_class(X, y, kernel, likelihood, latent_shape=torch.Size([]))
    else:  # model_class is SparseVariationalGP
        gp = model_class(X, y, kernel, X, likelihood, latent_shape=torch.Size([]))

    gp.optimize(num_steps=1)


@pytest.mark.parametrize("model_class, X, y, kernel, likelihood", TEST_CASES, ids=TEST_IDS)
def test_inference_with_whiten(model_class, X, y, kernel, likelihood):
    # regression models don't use whiten
    if model_class is GPRegression or model_class is SparseGPRegression:
        return
    elif model_class is VariationalGP:
        gp = model_class(X, y, kernel, likelihood, whiten=True)
    else:  # model_class is SparseVariationalGP
        gp = model_class(X, y, kernel, X, likelihood, whiten=True)

    gp.optimize(num_steps=1)


@pytest.mark.parametrize("model_class, X, y, kernel, likelihood", TEST_CASES, ids=TEST_IDS)
def test_hmc(model_class, X, y, kernel, likelihood):
    if model_class is SparseGPRegression or model_class is VariationalSparseGP:
        gp = model_class(X, y, kernel, X, likelihood)
    else:
        gp = model_class(X, y, kernel, likelihood)

    kernel.set_prior("variance", dist.Uniform(torch.tensor(0.5), torch.tensor(1.5)))
    kernel.set_prior("lengthscale", dist.Uniform(torch.tensor(1.0), torch.tensor(3.0)))

    hmc_kernel = HMC(gp.model, step_size=1)
    mcmc_run = MCMC(hmc_kernel, num_samples=10)

    post_trace = defaultdict(list)
    for trace, _ in mcmc_run._traces():
        variance_name = param_with_module_name(kernel.name, "variance")
        post_trace["variance"].append(trace.nodes[variance_name]["value"])
        lengthscale_name = param_with_module_name(kernel.name, "lengthscale")
        post_trace["lengthscale"].append(trace.nodes[lengthscale_name]["value"])
        if model_class is VariationalGP:
            f_name = param_with_module_name(gp.name, "f")
            post_trace["f"].append(trace.nodes[f_name]["value"])
        if model_class is VariationalSparseGP:
            u_name = param_with_module_name(gp.name, "u")
            post_trace["u"].append(trace.nodes[u_name]["value"])

    for param in post_trace:
        param_mean = torch.mean(torch.stack(post_trace[param]), 0)
        logger.info("Posterior mean - {}".format(param))
        logger.info(param_mean)


def test_inference_deepGP():
    gp1 = GPRegression(X, None, kernel, name="GPR1")
    Z, _ = gp1.model()
    gp2 = VariationalSparseGP(Z, y2D, Matern32(input_dim=3), Z.clone(),
                              likelihood, name="GPR2")

    def model():
        Z, _ = gp1.model()
        gp2.set_data(Z, y2D)
        gp2.model()

    def guide():
        gp1.guide()
        gp2.guide()

    svi = SVI(model, guide, optim.Adam({}), Trace_ELBO())
    svi.step()


@pytest.mark.parametrize("model_class, X, y, kernel, likelihood", TEST_CASES, ids=TEST_IDS)
def test_gplvm(model_class, X, y, kernel, likelihood):
    if model_class is SparseGPRegression or model_class is VariationalSparseGP:
        gp = model_class(X, y, kernel, X, likelihood)
    else:
        gp = model_class(X, y, kernel, likelihood)

    gplvm = GPLVM(gp)
    # test inference
    gplvm.optimize(num_steps=1)
    # test forward
    gplvm(Xnew=X)


def _pre_test_mean_function():
    def f(x):
        return 2 * x + 3 + 5 * torch.sin(7 * x)

<<<<<<< HEAD
    tensor_holder = torch.tensor([])
    X = tensor_holder.new_tensor(range(100))
    y = f(X)
    Xnew = tensor_holder.new_tensor(range(100, 150))
=======
    X = torch.arange(100, dtype=torch.Tensor().dtype)
    y = f(X)
    Xnew = torch.arange(100, 150, dtype=torch.Tensor().dtype)
>>>>>>> 31290592
    ynew = f(Xnew)

    kernel = Cosine(input_dim=1)

    def trend(x):
        a = pyro.param("a", torch.tensor(0.))
        b = pyro.param("b", torch.tensor(1.))
        return a * x + b

    return X, y, Xnew, ynew, kernel, trend


def _mape(y_true, y_pred):
    return ((y_pred - y_true) / y_true).abs().mean()


def _post_test_mean_function(model, Xnew, y_true):
    assert_equal(pyro.param("a").item(), 2, prec=0.02)
    assert_equal(pyro.param("b").item(), 3, prec=0.02)

    y_pred, _ = model(Xnew)
    assert_equal(_mape(y_true, y_pred).item(), 0, prec=0.02)


def test_mean_function_GPR():
    X, y, Xnew, ynew, kernel, mean_fn = _pre_test_mean_function()
    model = GPRegression(X, y, kernel, mean_function=mean_fn)
    model.optimize(optim.Adam({"lr": 0.01}))
    _post_test_mean_function(model, Xnew, ynew)


def test_mean_function_SGPR():
    X, y, Xnew, ynew, kernel, mean_fn = _pre_test_mean_function()
    Xu = X[::20].clone()
    model = SparseGPRegression(X, y, kernel, Xu, mean_function=mean_fn)
    model.optimize(optim.Adam({"lr": 0.01}))
    _post_test_mean_function(model, Xnew, ynew)


def test_mean_function_SGPR_DTC():
    X, y, Xnew, ynew, kernel, mean_fn = _pre_test_mean_function()
    Xu = X[::20].clone()
    model = SparseGPRegression(X, y, kernel, Xu, mean_function=mean_fn, approx="DTC")
    model.optimize(optim.Adam({"lr": 0.01}))
    _post_test_mean_function(model, Xnew, ynew)


def test_mean_function_SGPR_FITC():
    X, y, Xnew, ynew, kernel, mean_fn = _pre_test_mean_function()
    Xu = X[::20].clone()
    model = SparseGPRegression(X, y, kernel, Xu, mean_function=mean_fn, approx="FITC")
    model.optimize(optim.Adam({"lr": 0.01}))
    _post_test_mean_function(model, Xnew, ynew)


def test_mean_function_VGP():
    X, y, Xnew, ynew, kernel, mean_fn = _pre_test_mean_function()
    likelihood = Gaussian()
    model = VariationalGP(X, y, kernel, likelihood, mean_function=mean_fn)
    model.optimize(optim.Adam({"lr": 0.01}))
    _post_test_mean_function(model, Xnew, ynew)


def test_mean_function_VGP_whiten():
    X, y, Xnew, ynew, kernel, mean_fn = _pre_test_mean_function()
    likelihood = Gaussian()
    model = VariationalGP(X, y, kernel, likelihood, mean_function=mean_fn,
                          whiten=True)
    model.optimize(optim.Adam({"lr": 0.1}))
    _post_test_mean_function(model, Xnew, ynew)


def test_mean_function_VSGP():
    X, y, Xnew, ynew, kernel, mean_fn = _pre_test_mean_function()
    Xu = X[::20].clone()
    likelihood = Gaussian()
    model = VariationalSparseGP(X, y, kernel, Xu, likelihood, mean_function=mean_fn)
    model.optimize(optim.Adam({"lr": 0.02}))
    _post_test_mean_function(model, Xnew, ynew)


def test_mean_function_VSGP_whiten():
    X, y, Xnew, ynew, kernel, mean_fn = _pre_test_mean_function()
    Xu = X[::20].clone()
    likelihood = Gaussian()
    model = VariationalSparseGP(X, y, kernel, Xu, likelihood, mean_function=mean_fn,
                                whiten=True)
    model.optimize(optim.Adam({"lr": 0.1}))
    _post_test_mean_function(model, Xnew, ynew)<|MERGE_RESOLUTION|>--- conflicted
+++ resolved
@@ -330,16 +330,9 @@
     def f(x):
         return 2 * x + 3 + 5 * torch.sin(7 * x)
 
-<<<<<<< HEAD
-    tensor_holder = torch.tensor([])
-    X = tensor_holder.new_tensor(range(100))
-    y = f(X)
-    Xnew = tensor_holder.new_tensor(range(100, 150))
-=======
     X = torch.arange(100, dtype=torch.Tensor().dtype)
     y = f(X)
     Xnew = torch.arange(100, 150, dtype=torch.Tensor().dtype)
->>>>>>> 31290592
     ynew = f(Xnew)
 
     kernel = Cosine(input_dim=1)
