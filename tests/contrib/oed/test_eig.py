from __future__ import absolute_import, division, print_function

import logging
from collections import namedtuple, OrderedDict

import numpy as np
import pytest
import scipy.special as sc
import torch

import pyro
import pyro.distributions as dist
from pyro import optim
from pyro.contrib.glmm import (
    zero_mean_unit_obs_sd_lm, group_assignment_matrix,
    group_linear_model, group_normal_guide
)
from pyro.contrib.glmm.guides import LinearModelGuide, GuideDV
from pyro.contrib.oed.eig import (
    vi_ape, naive_rainforth_eig, donsker_varadhan_eig, barber_agakov_ape
)
from pyro.contrib.oed.util import linear_model_ground_truth
<<<<<<< HEAD
from pyro.infer import TraceEnum_ELBO
from tests.common import xfail_param
=======
from pyro.infer import Trace_ELBO
>>>>>>> 85772d66

logger = logging.getLogger(__name__)

#########################################################################################
# Designs
#########################################################################################
# All design tensors have shape: batch x n x p
# AB test
AB_test_2d_10n_2p = torch.stack([group_assignment_matrix(torch.tensor([n, 10-n])) for n in [0, 5]])

# Design on S^1
item_thetas_small = torch.linspace(0., np.pi/2, 5).unsqueeze(-1)
X_circle_5d_1n_2p = torch.stack([item_thetas_small.cos(), -item_thetas_small.sin()], dim=-1)

#########################################################################################
# Models
#########################################################################################
# Linear models
basic_2p_linear_model_sds_10_2pt5, basic_2p_guide = zero_mean_unit_obs_sd_lm(torch.tensor([10., 2.5]))
_, basic_2p_guide_w1 = zero_mean_unit_obs_sd_lm(torch.tensor([10., 2.5]), coef_label="w1")
basic_2p_ba_guide = lambda d: LinearModelGuide(d, {"w": 2})  # noqa: E731
group_2p_linear_model_sds_10_2pt5 = group_linear_model(torch.tensor(0.), torch.tensor([10.]), torch.tensor(0.),
                                                       torch.tensor([2.5]), torch.tensor(1.))
group_2p_guide = group_normal_guide(torch.tensor(1.), (1,), (1,))
group_2p_ba_guide = lambda d: LinearModelGuide(d, OrderedDict([("w1", 1), ("w2", 1)]))  # noqa: E731

########################################################################################
# Aux
########################################################################################

elbo = Trace_ELBO().differentiable_loss


def bernoulli_guide(design):
    w_p = pyro.param("w_p", torch.tensor(0.2))
    u_p = pyro.param("u_p", torch.tensor(0.5))
    pyro.sample("w", dist.Bernoulli(w_p.expand(design.shape[:-1])))
    pyro.sample("u", dist.Bernoulli(u_p.expand(design.shape[:-1])))


def bernoulli_ba_guide(y_dict, design, observation_labels, target_labels):
    return bernoulli_guide(design)


def bernoulli_model(design):
    pyro.sample("w", dist.Bernoulli(design[..., 0]))
    pyro.sample("u", dist.Bernoulli(design[..., 1]))
    pyro.sample("y", dist.Delta(torch.tensor([1.])))


def bernoulli_ground_truth(model, design, observation_labels, target_labels, eig=True):
    if eig:
        return torch.tensor(0.)
    else:
        return torch.tensor(h(design[0]) + h(design[1]))


def h(p):
    p = p.cpu().numpy()
    return -(sc.xlogy(p, p) + sc.xlog1py(1 - p, -p))


T = namedtuple("EIGTestCase", [
    "model",
    "design",
    "observation_labels",
    "target_labels",
    "estimator",
    "args",
    "eig",
    "allow_error"
])

TEST_CASES = [
    T(
        bernoulli_model,
        torch.tensor([0.3, 0.4]),
        "y", ["w", "u"],
        vi_ape,
        [{"guide": bernoulli_guide, "optim": optim.Adam({"lr": 0.01}),
          "loss": elbo, "num_steps": 100}, {"num_samples": 1}],
        False,
        2.5 * 1e-2
    ),
    T(
        bernoulli_model,
        torch.tensor([0.3, 0.4]),
        "y",
        ["w", "u"],
        naive_rainforth_eig,
        [100, 100],
        True,
        1e-2
    ),
    T(
        bernoulli_model,
        torch.tensor([0.3, 0.4]),
        "y",
        ["w", "u"],
        barber_agakov_ape,
        [20, 800, bernoulli_ba_guide, optim.Adam({"lr": 0.01}),
         False, None, 1000],
        False,
        1e-2
    ),
    T(
        basic_2p_linear_model_sds_10_2pt5,
        X_circle_5d_1n_2p,
        "y",
        "w",
        naive_rainforth_eig,
        [500, 500],
        True,
        0.22
    ),
    T(
        basic_2p_linear_model_sds_10_2pt5,
        X_circle_5d_1n_2p,
        "y",
        "w",
        vi_ape,
        [{"guide": basic_2p_guide, "optim": optim.Adam({"lr": 0.05}),
          "loss": elbo, "num_steps": 1000}, {"num_samples": 1}],
        False,
        0.3
    ),
    xfail_param(*T(
        basic_2p_linear_model_sds_10_2pt5,
        X_circle_5d_1n_2p,
        "y",
        "w",
        donsker_varadhan_eig,
        [200, 800, GuideDV(basic_2p_ba_guide(5)),
         optim.Adam({"lr": 0.025}), False, None, 500],
        True,
        0.3
    ), reason="https://github.com/uber/pyro/issues/1418"),
    T(
        basic_2p_linear_model_sds_10_2pt5,
        AB_test_2d_10n_2p,
        "y",
        "w",
        barber_agakov_ape,
        [20, 400, basic_2p_ba_guide(2), optim.Adam({"lr": 0.05}),
         False, None, 500],
        False,
        0.2
    ),
    T(
        basic_2p_linear_model_sds_10_2pt5,
        X_circle_5d_1n_2p,
        "y",
        "w",
        barber_agakov_ape,
        [20, 400, basic_2p_ba_guide(5), optim.Adam({"lr": 0.05}),
         False, None, 500],
        False,
        0.2
    ),
    T(
        group_2p_linear_model_sds_10_2pt5,
        X_circle_5d_1n_2p,
        "y",
        "w1",
        naive_rainforth_eig,
        [400, 400, 400],
        True,
        0.22
    ),
    # This fails because guide is wrong
    pytest.param(
        group_2p_linear_model_sds_10_2pt5,
        X_circle_5d_1n_2p,
        "y",
        "w1",
        vi_ape,
        [{"guide": group_2p_guide, "optim": optim.Adam({"lr": 0.05}),
          "loss": elbo, "num_steps": 1000}, {"num_samples": 1}],
        False,
        0.3,
        marks=pytest.mark.xfail
    ),
    xfail_param(*T(
        group_2p_linear_model_sds_10_2pt5,
        X_circle_5d_1n_2p,
        "y",
        "w1",
        donsker_varadhan_eig,
        [200, 400, GuideDV(group_2p_ba_guide(5)),
         optim.Adam({"lr": 0.025}), False, None, 500],
        True,
        0.3
    ), reason="https://github.com/uber/pyro/issues/1418"),
    T(
        group_2p_linear_model_sds_10_2pt5,
        X_circle_5d_1n_2p,
        "y",
        "w1",
        barber_agakov_ape,
        [20, 400, group_2p_ba_guide(5), optim.Adam({"lr": 0.05}),
         False, None, 500],
        False,
        0.2
    )
]


@pytest.mark.parametrize("model,design,observation_labels,target_labels,estimator,args,eig,allow_error", TEST_CASES)
def test_eig_lm(model, design, observation_labels, target_labels, estimator, args, eig, allow_error):
    pyro.set_rng_seed(42)
    pyro.clear_param_store()
    y = estimator(model, design, observation_labels, target_labels, *args)
    if model is bernoulli_model:
        y_true = bernoulli_ground_truth(model, design, observation_labels, target_labels, eig=eig)
    else:
        y_true = linear_model_ground_truth(model, design, observation_labels, target_labels, eig=eig)
    logger.debug(estimator.__name__)
    logger.debug(y)
    logger.debug(y_true)
    error = torch.max(torch.abs(y - y_true))
    assert error < allow_error<|MERGE_RESOLUTION|>--- conflicted
+++ resolved
@@ -20,12 +20,8 @@
     vi_ape, naive_rainforth_eig, donsker_varadhan_eig, barber_agakov_ape
 )
 from pyro.contrib.oed.util import linear_model_ground_truth
-<<<<<<< HEAD
-from pyro.infer import TraceEnum_ELBO
+from pyro.infer import Trace_ELBO
 from tests.common import xfail_param
-=======
-from pyro.infer import Trace_ELBO
->>>>>>> 85772d66
 
 logger = logging.getLogger(__name__)
 
