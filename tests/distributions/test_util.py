--- conflicted
+++ resolved
@@ -4,12 +4,7 @@
 import pytest
 import torch
 
-<<<<<<< HEAD
-from pyro.distributions.util import broadcast_shape, eye_like, scale_tensor, sum_leftmost, sum_rightmost
-from tests.common import assert_equal
-=======
 from pyro.distributions.util import broadcast_shape, sum_leftmost, sum_rightmost
->>>>>>> 4f0eff18
 
 INF = float('inf')
 
@@ -99,59 +94,4 @@
     assert sum_leftmost(x, 2).shape == (4,)
     assert sum_leftmost(x, -1).shape == (4,)
     assert sum_leftmost(x, -2).shape == (3, 4)
-<<<<<<< HEAD
-    assert sum_leftmost(x, INF).shape == ()
-
-
-@pytest.mark.parametrize('tensor,scale,expected', [
-    (0., 0., 0.),
-    (0., 1., 0.),
-    (0., 2., 0.),
-    (0., INF, 0.),
-    (1., 0., 0.),
-    (1., 1., 1.),
-    (1., 2., 2.),
-    (1., INF, INF),
-    (2., 0., 0.),
-    (2., 1., 2.),
-    (2., 2., 4.),
-    (2., INF, INF),
-    (INF, 0., 0.),
-    (INF, 1., INF),
-    (INF, 2., INF),
-    (INF, INF, INF),
-    (0., torch.tensor([0., 1., 2., INF]), torch.tensor([0., 0., 0., 0.])),
-    (1., torch.tensor([0., 1., 2., INF]), torch.tensor([0., 1., 2., INF])),
-    (2., torch.tensor([0., 1., 2., INF]), torch.tensor([0., 2., 4., INF])),
-    (INF, torch.tensor([0., 1., 2., INF]), torch.tensor([0., INF, INF, INF])),
-    (0., torch.tensor([0., 1., 2., INF]), torch.tensor([0., 0., 0., 0.])),
-    (1., torch.tensor([0., 1., 2., INF]), torch.tensor([0., 1., 2., INF])),
-    (2., torch.tensor([0., 1., 2., INF]), torch.tensor([0., 2., 4., INF])),
-    (INF, torch.tensor([0., 1., 2., INF]), torch.tensor([0., INF, INF, INF])),
-    (torch.tensor([0., 1., 2., INF]),
-     torch.tensor([[0.], [1.], [2.], [INF]]),
-     torch.tensor([[0., 0., 0., 0.],
-                   [0., 1., 2., INF],
-                   [0., 2., 4., INF],
-                   [0., INF, INF, INF]])),
-])
-def test_scale_tensor(tensor, scale, expected):
-    actual = scale_tensor(tensor, scale)
-    assert type(actual) == type(expected)
-    if torch.is_tensor(actual):
-        assert (actual == expected).all()
-    else:
-        assert actual == expected
-
-
-@pytest.mark.parametrize("m", [1, 2, 3, 4, 5])
-@pytest.mark.parametrize("n", [1, 2, 3, 4, 5, None])
-def test_eye_like(m, n):
-    x = torch.tensor(0.)
-    expected = torch.eye(m) if n is None else torch.eye(m, n)
-    actual = eye_like(x, m, n)
-    assert_equal(expected, actual,
-                 msg='Expected:\n{}\nActual:\n{}'.format(expected.cpu().numpy(), actual.cpu().numpy()))
-=======
-    assert sum_leftmost(x, INF).shape == ()
->>>>>>> 4f0eff18
+    assert sum_leftmost(x, INF).shape == ()